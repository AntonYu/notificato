<?php

namespace Wrep\Notificato\Apns;

class MessageEnvelope
{
	/**
	 * Statuscode: Message not (yet) send to APNS
	 */
	const STATUS_NOTSEND 		= -1;

	/**
	 * Statuscode: Message send, no errors encountered so far
	 */
	const STATUS_NOERRORS 		= 0;

	/**
	 * Statuscode: Sending message failed, will retry with other envelope
	 */
	const STATUS_SENDFAILED 	= 256;

	/**
	 * Statuscode: Failed to send message due earlier error, will retry with other envelope
	 */
	const STATUS_EARLIERERROR 	= 257;

	/**
	 * Statuscode: Sending message failed, too many retries
	 *
	 * @deprecated
	 */
	const STATUS_TOOMANYRETRIES = 259;

	/**
	 * Binary command to send a message to the APNS gateway (Internal use)
	 */
	const BINARY_COMMAND = 1;

	/**
	 * Binary size of a device token (Internal use)
	 */
	const BINARY_DEVICETOKEN_SIZE = 32;

	// Attributes
	private $identifier;
	private $message;
	private $status;
	private $retryEnvelope;

	// Get human readable strings for the statuscodes
	private static $statusDescriptionMapping = array(
			// Non-final states that can still change
			self::STATUS_NOTSEND 	=> 'Not send to APNS',
			self::STATUS_NOERRORS 	=> '[APNS] No errors encountered',

			// APNS final states
			  1 => '[APNS] Processing error',
			  2 => '[APNS] Missing device token',
			  3 => '[APNS] Missing topic',
			  4 => '[APNS] Missing payload',
			  5 => '[APNS] Invalid token size',
			  6 => '[APNS] Invalid topic size',
			  7 => '[APNS] Invalid payload size',
			  8 => '[APNS] Invalid token',
			255 => '[APNS] Unknown error',

			// Notificato internal final states
			self::STATUS_SENDFAILED 	=> 'Sending failed, will retry with other envelope',
			self::STATUS_EARLIERERROR 	=> 'Failed due earlier error, will retry with other envelope',
<<<<<<< HEAD
			self::STATUS_TOOMANYRETRIES => 'Sending failed, too many retries'
=======
			self::STATUS_PAYLOADTOOLONG => 'Payload exceeds 256 bytes, will not send message to APNS',
			self::STATUS_TOOMANYRETRIES => 'Sending failed, too many retries' // Deprecated
>>>>>>> acab6966
		);

	/**
	 * Construct MessageEnvelope
	 *
	 * @param int Unique number to the relevant APNS connection to identify this message
	 * @param Message The message that's is contained by this envelope
	 * @param int The times Notificato should retry to deliver the message on failure (deprecated and ignored)
	 */
	public function __construct($identifier, Message $message, $retryLimit = PHP_INT_MAX)
	{
		// A message id greater then 0 is required
		if ( !(is_int($identifier) && $identifier > 0) ) {
			throw new \InvalidArgumentException('Message ID #' . $identifier . ' is invalid, must be an integer above zero.');
		}

		// A message is required
		if (null == $message) {
			throw new \InvalidArgumentException('No message given.');
		}

		// Save the given parameters
		$this->identifier = $identifier;
		$this->message = $message;
		$this->status = -1;
		$this->retryEnvelope = null;
	}

	/**
	 * Unique number to the relevant APNS connection to identify this message
	 *
	 * @return int
	 */
	public function getIdentifier()
	{
		return $this->identifier;
	}

	/**
	 * The message that's is contained by this envelope
	 *
	 * @return Message
	 */
	public function getMessage()
	{
		return $this->message;
	}

	/**
	 * The number of times sending should be retried if it fails
	 *
	 * @deprecated
	 * @return int
	 */
	public function getRetryLimit()
	{
		return PHP_INT_MAX;
	}

	/**
	 * Get the envelope used for the retry
	 *
	 * @return MessageEnvelope
	 */
	public function getRetryEnvelope()
	{
		return $this->retryEnvelope;
	}

	/**
	 * Set the status of this message envelope
	 *  only possible if there is no final state set yet.
	 *
	 * @param int One of the keys in self::$statusDescriptionMapping
	 * @param MessageEnvelope|null Envelope for the retry of this MessageEnvelope
	 */
	public function setStatus($status, $envelope = null)
	{
		// Check if we're not in a final state yet
		if ($this->status > 0) {
			throw new \RuntimeException('Cannot change status from final state ' . $this->status . ' to state ' . $status . '.');
		}

		// Check if this is a valid state
		if ( !in_array($status, array_keys(self::$statusDescriptionMapping)) ) {
			throw new \InvalidArgumentException('Status ' . $status . ' is not a valid status.');
		}

		// Check if the retry envelope is not this envelope
		if ($this === $envelope) {
			throw new \InvalidArgumentException('Retry envelope cannot be set to this envelope.');
		}

		// Save it!
		$this->status = $status;
		$this->retryEnvelope = $envelope;
	}

	/**
	 * Get the current status of this message envelope
	 *
	 * @return int
	 */
	public function getStatus()
	{
		return $this->status;
	}

	/**
	 * Get a description of the current status of this message envelope
	 *
	 * @return string
	 */
	public function getStatusDescription()
	{
		return self::$statusDescriptionMapping[$this->getStatus()];
	}

	/**
	 * Get the final status after all retries.
	 *  Use this method to know how the message ended up after all retries.
	 *
	 * @return int
	 */
	public function getFinalStatus()
	{
		$currentEnvelope = $this;
		while ( null != $currentEnvelope->getRetryEnvelope() ) {
			$currentEnvelope = $currentEnvelope->getRetryEnvelope();
		}

		return $currentEnvelope->getStatus();
	}

	/**
	 * Get a description of the final status after all retries.
	 *  Use this method to know how the message ended up after all retries.
	 *
	 * @return string
	 */
	public function getFinalStatusDescription()
	{
		return self::$statusDescriptionMapping[$this->getFinalStatus()];
	}

	/**
	 * Get the message that this envelope contains in binary APNS compatible format
	 *
	 * @return string
	 */
	public function getBinaryMessage()
	{
		$jsonMessage = $this->getMessage()->getJson();
		$jsonMessageLength = strlen($jsonMessage);

		$binaryMessage = pack('CNNnH*', self::BINARY_COMMAND, $this->getIdentifier(), $this->getMessage()->getExpiresAt(), self::BINARY_DEVICETOKEN_SIZE, $this->getMessage()->getDeviceToken()) . pack('n', $jsonMessageLength);
		return $binaryMessage . $jsonMessage;
	}
}<|MERGE_RESOLUTION|>--- conflicted
+++ resolved
@@ -67,12 +67,7 @@
 			// Notificato internal final states
 			self::STATUS_SENDFAILED 	=> 'Sending failed, will retry with other envelope',
 			self::STATUS_EARLIERERROR 	=> 'Failed due earlier error, will retry with other envelope',
-<<<<<<< HEAD
-			self::STATUS_TOOMANYRETRIES => 'Sending failed, too many retries'
-=======
-			self::STATUS_PAYLOADTOOLONG => 'Payload exceeds 256 bytes, will not send message to APNS',
 			self::STATUS_TOOMANYRETRIES => 'Sending failed, too many retries' // Deprecated
->>>>>>> acab6966
 		);
 
 	/**
